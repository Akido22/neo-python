--- conflicted
+++ resolved
@@ -39,7 +39,6 @@
     curl -X POST http://seed2.neo.org:20332 -H 'Content-Type: application/json' -d '{ "jsonrpc": "2.0", "id": 5, "method": "getversion", "params": [] }'
     { "jsonrpc": "2.0", "id": 5, "result": { "port": 20333, "nonce": 771199013, "useragent": "/NEO:2.6.0/" } }
 
-<<<<<<< HEAD
 ## `gettxout`
 
     curl -X POST http://seed2.neo.org:20332 -H 'Content-Type: application/json' -d '{ "jsonrpc": "2.0", "id": 5, "method": "gettxout", "params": ["0ff23561c611ccda65470c9a4a5f1be31f2f4f61b98c75d051e1a72e85a302eb", 1] }'
@@ -52,7 +51,7 @@
 ### when querying an already spent output
     curl -X POST http://seed2.neo.org:20332 -H 'Content-Type: application/json' -d '{ "jsonrpc": "2.0", "id": 5, "method": "gettxout", "params": ["0ff23561c611ccda65470c9a4a5f1be31f2f4f61b98c75d051e1a72e85a302eb", 0] }'
     {"jsonrpc":"2.0","id":5,"result":null}
-=======
+
 ## `validateaddress`
     curl -X POST http://seed2.neo.org:20332 -H 'Content-Type: application/json' -d '{ "jsonrpc": "2.0", "id": 5, "method": "validateaddress", "params": ["AQVh2pG732YvtNaxEGkQUei3YA4cvo7d2i"] }'
     {"jsonrpc":"2.0","id":5,"result":{"address":"AQVh2pG732YvtNaxEGkQUei3YA4cvo7d2i","isvalid":true}}
@@ -63,5 +62,4 @@
     
 ### with completely invalid argument
     curl -X POST http://seed2.neo.org:20332 -H 'Content-Type: application/json' -d '{ "jsonrpc": "2.0", "id": 5, "method": "validateaddress", "params": [] }'
-    {"jsonrpc":"2.0","id":5,"error":{"code":-2146233086,"message":"Index was out of range. Must be non-negative and less than the size of the collection.\r\nParameter name: index"}}
->>>>>>> 6df3be17
+    {"jsonrpc":"2.0","id":5,"error":{"code":-2146233086,"message":"Index was out of range. Must be non-negative and less than the size of the collection.\r\nParameter name: index"}}