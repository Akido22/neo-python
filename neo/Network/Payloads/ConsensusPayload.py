--- conflicted
+++ resolved
@@ -1,18 +1,13 @@
-<<<<<<< HEAD
-
 from neocore.IO.Mixins import SerializableMixin
 import sys
 from neocore.Cryptography.Helper import *
-=======
-from neo.IO.Mixins import SerializableMixin
-from neo.Cryptography.Helper import *
->>>>>>> b33cf148
+from neocore.IO.Mixins import SerializableMixin
+from neocore.UInt256 import UInt256
 from neo.Core.Helper import Helper
 from neo.Network.InventoryType import InventoryType
 from neo.Core.Blockchain import Blockchain
 from neo.Wallets.VerificationContract import VerificationContract
 from neo.Core.Witness import Witness
-from neo.UInt256 import UInt256
 
 
 class InvalidOperationException(Exception):
@@ -105,17 +100,16 @@
         #    raise InvalidOperationException('Default blockchain None')
 
         cbh = Blockchain.Default().CurrentBlockHash
-        corrected_hash = bytearray.fromhex(cbh.decode('utf8'))
-        corrected_hash.reverse()
-        uint256_cur_hash = UInt256(data=corrected_hash)
-
+        uint256_cur_hash = UInt256.ParseString(cbh.decode('utf-8'))
+        print("1")
         if self.PrevHash != uint256_cur_hash:
             raise InvalidOperationException(
                 "PrevHash != CurrentBlockHash\r\n{} != {}".format(self.PrevHash, uint256_cur_hash))
-
+        print("2")
         validators = Blockchain.Default().GetValidators(others=[])
         if len(validators) < self.ValidatorIndex:
             raise InvalidOperationException('ValidatorIndex out of range')
+        print("3 %s %s " % (type(self.ValidatorIndex), self.ValidatorIndex))
 
         public_key = validators[self.ValidatorIndex]
         return [VerificationContract.CreateSignatureContract(public_key).ScriptHash]
@@ -183,9 +177,7 @@
         # if Blockchain.Default() is None: # see comment at self.GetScriptHashesForVerifying
         #     return False
         cbh = Blockchain.Default().CurrentBlockHash
-        corrected_hash = bytearray.fromhex(cbh.decode('utf8'))
-        corrected_hash.reverse()
-        uint256_cur_hash = UInt256(data=corrected_hash)
+        uint256_cur_hash = UInt256.ParseString(cbh.decode('utf-8'))
 
         if self.PrevHash != uint256_cur_hash:
             return False
