--- conflicted
+++ resolved
@@ -4,14 +4,7 @@
 from neo.Core.Helper import Helper
 from neo.Blockchain import GetBlockchain, GetGenesis
 from neo.Core.Witness import Witness
-<<<<<<< HEAD
-from neocore.IO.BinaryWriter import BinaryWriter
-from neo.IO.MemoryStream import MemoryStream
-from neocore.UInt160 import UInt160
 from neocore.UInt256 import UInt256
-=======
-from neo.UInt256 import UInt256
->>>>>>> fdc0e107
 
 
 class BlockBase(VerifiableMixin):
