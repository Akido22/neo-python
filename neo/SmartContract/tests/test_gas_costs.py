--- conflicted
+++ resolved
@@ -6,7 +6,6 @@
 from neo.Wallets.utils import to_aes_key
 from neo.Settings import settings
 
-settings.log_smart_contract_events = True
 
 
 class UserWalletTestCase(WalletFixtureTestCase):
@@ -20,6 +19,17 @@
     _wallet1 = None
 
     big_str = "b'abababababababababababababababababababababababababababababababababababababababababababababababababababababababababababababababababababababababababababababababababababababababababababababababababababababababababababababababababababababababababababababababababababababababababababababababababababababababababababababababababababababababababababababababababababababababababababababababababababababababababababababababababababababababababababababababababababababababababababababababababababababababababababababababababababababababababababababababababababababababababababababababababababababababababababababababababababababababababababababababababababababababababababababababababababababababababababababababababababababababababababababababababababababababababababababababababababababababababababababababababababababababababababababababababababababababababababababababababababababababababababababababababababababababababababababababababababababababababababababababababababababababababababababababababababababababababababababababababababababababababababababababababababababababababababababababababababababababababababababababababababababababababababababababababababababababababababababababababababababababababababababababababababababababababababababababababababababababababababababababababababababababababababababababababababababababababababababababababababababababababababababababababababababababababababababababababababababababababababababababababababababababababababababababababababababababababababababababababababababababababababababababababababababababababababababababababababababababababababababababababababababababababababababababababababababababababababababababababababababababababababababababababababababababababababababababababababababababababababababababababababababababababababababababababababababababababababababababababababababababababababababababababababababababababababababababababababababababababababababababababababababababababababababababababababababababababababababababababababababababababababababababababababababababababababababababab'"
+
+
+    @classmethod
+    def setUpClass(cls):
+        super(UserWalletTestCase,cls).setUpClass()
+        settings.log_smart_contract_events = True
+
+    @classmethod
+    def tearDownClass(cls):
+        super(UserWalletTestCase,cls).tearDownClass()
+        settings.log_smart_contract_events = False
 
     @classmethod
     def GetWallet1(cls, recreate=False):
@@ -40,13 +50,8 @@
 
         tx, result, total_ops, engine = BuildAndRun(arguments, wallet, False, min_fee=Fixed8.FromDecimal(.0004))
 
-<<<<<<< HEAD
         expected_cost = Fixed8(103900000)
-        expected_fee = Fixed8.FromDecimal(.001)
-=======
-        expected_cost = Fixed8.FromDecimal(1.056)
         expected_fee = Fixed8.FromDecimal(.0004)
->>>>>>> 40e10a50
 
         self.assertEqual(expected_cost, engine.GasConsumed())
         self.assertEqual(tx.Gas, expected_fee)
@@ -65,13 +70,8 @@
 
         tx, result, total_ops, engine = BuildAndRun(arguments, wallet, False)
 
-<<<<<<< HEAD
         expected_cost = Fixed8.FromDecimal(5.466)
-        expected_fee = Fixed8.FromDecimal(.001)
-=======
-        expected_cost = Fixed8.FromDecimal(6.151)
         expected_fee = Fixed8.FromDecimal(.0001)
->>>>>>> 40e10a50
         self.assertEqual(expected_cost, engine.GasConsumed())
         self.assertEqual(tx.Gas, expected_fee)
         self.assertEqual(bool(result), True)
@@ -90,13 +90,8 @@
 
         tx, result, total_ops, engine = BuildAndRun(arguments, wallet, False)
 
-<<<<<<< HEAD
         expected_cost = Fixed8.FromDecimal(1.153)
-        expected_fee = Fixed8.FromDecimal(.001)
-=======
-        expected_cost = Fixed8.FromDecimal(1.18)
         expected_fee = Fixed8.FromDecimal(.0001)
->>>>>>> 40e10a50
         self.assertEqual(expected_cost, engine.GasConsumed())
         self.assertEqual(tx.Gas, expected_fee)
         self.assertEqual(result[0].GetByteArray(), bytearray(b'\xab\xab\xab\xab\xab\xab'))
@@ -115,13 +110,8 @@
 
         tx, result, total_ops, engine = BuildAndRun(arguments, wallet, False)
 
-<<<<<<< HEAD
         expected_cost = Fixed8.FromDecimal(2.153)
-        expected_fee = Fixed8.FromDecimal(.001)
-=======
-        expected_cost = Fixed8.FromDecimal(2.18)
         expected_fee = Fixed8.FromDecimal(.0001)
->>>>>>> 40e10a50
         self.assertEqual(expected_cost, engine.GasConsumed())
         self.assertEqual(tx.Gas, expected_fee)
 
@@ -150,7 +140,6 @@
 
         expected_cost = Fixed8(1046600000)
         expected_gas = Fixed8.FromDecimal(1.0)
-
         self.assertEqual(expected_cost, engine.GasConsumed())
         self.assertEqual(tx.Gas, expected_gas)
 
@@ -166,12 +155,7 @@
 
         tx, result, total_ops, engine = BuildAndRun(arguments, wallet, False)
 
-<<<<<<< HEAD
         expected_cost = Fixed8.FromDecimal(9.762)
-        expected_gas = Fixed8.FromDecimal(.001)
-=======
-        expected_cost = Fixed8.FromDecimal(9.715)
         expected_gas = Fixed8.FromDecimal(.0001)
->>>>>>> 40e10a50
         self.assertEqual(expected_cost, engine.GasConsumed())
         self.assertEqual(tx.Gas, expected_gas)