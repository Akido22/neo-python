
from peewee import *
from .PWDatabase import PWDatabase
from neo.Cryptography.Crypto import Crypto
<<<<<<< HEAD
from neo.UInt160 import UInt160
from neo.UInt256 import UInt256
import pdb
import binascii
from neo.Blockchain import GetBlockchain
from neo.Wallets.Coin import Coin, CoinReference
from neo.Core.TX.Transaction import TransactionOutput
=======
from neocore.UInt160 import UInt160
>>>>>>> 86a62dfd


class ModelBase(Model):
    class Meta:
        database = PWDatabase.DBProxy()


class Account(ModelBase):
    Id = PrimaryKeyField()
    PrivateKeyEncrypted = CharField(unique=True)
    PublicKeyHash = CharField()


class Address(ModelBase):
    Id = PrimaryKeyField()
    ScriptHash = CharField(unique=True)
    IsWatchOnly = BooleanField(default=False)

    def ToString(self):
        return Crypto.ToAddress(UInt160(data=self.ScriptHash))


class NamedAddress(ModelBase):
    Id = PrimaryKeyField()
    ScriptHash = CharField(unique=True)
    Title = CharField()

    def UInt160ScriptHash(self):
        return UInt160(data=self.ScriptHash)

    def ToString(self):
        return Crypto.ToAddress(UInt160(data=self.ScriptHash))


class Coin(ModelBase):
    Id = PrimaryKeyField()
    TxId = CharField()
    Index = IntegerField()
    AssetId = CharField()
    Value = IntegerField()
    ScriptHash = CharField()
    State = IntegerField()
    Address = ForeignKeyField(Address)


class Contract(ModelBase):
    Id = PrimaryKeyField()
    RawData = CharField()
    ScriptHash = CharField()
    PublicKeyHash = CharField()
    Account = ForeignKeyField(Account, null=True)
    Address = ForeignKeyField(Address)


class Key(ModelBase):
    Id = PrimaryKeyField()
    Name = CharField(unique=True)
    Value = CharField()


class NEP5Token(ModelBase):
    ContractHash = CharField(unique=True)
    Name = CharField()
    Symbol = CharField()
    Decimals = IntegerField()


class Transaction(ModelBase):
    Id = PrimaryKeyField()
    Hash = CharField(unique=True)
    TransactionType = IntegerField()
    RawData = CharField()
    Height = IntegerField()
    DateTime = DateTimeField()


class TransactionInfo(ModelBase):
    Id = PrimaryKeyField()
    CoreTransaction = ForeignKeyField(Transaction)
    Height = IntegerField()
    DateTime = DateTimeField()


class VINHold(ModelBase):
    Id = PrimaryKeyField()
    Index = IntegerField()
    Hash = CharField()
    FromAddress = CharField()
    ToAddress = CharField()
    Amount = IntegerField()
    IsComplete = BooleanField(default=False)

    @property
    def Reference(self):
        reference = CoinReference(prev_hash=self.TXHash, prev_index=self.Index)
        return reference

    @property
    def TXHash(self):
        data = bytearray(binascii.unhexlify(self.Hash.encode('utf-8')))
        data.reverse()
        return UInt256(data=data)

    @property
    def Vin(self):
        index = bytearray(self.Index.to_bytes(1, 'little'))
        return self.TXHash.Data + index

    @property
    def OutputHash(self):
        data = bytearray(binascii.unhexlify(self.ToAddress.encode('utf-8')))
        data.reverse()
        return UInt160(data=data)

    @property
    def OutputAddr(self):
        return Crypto.ToAddress(self.OutputHash)

    @property
    def InputHash(self):
        data = bytearray(binascii.unhexlify(self.FromAddress.encode('utf-8')))
        data.reverse()
        return UInt160(data=data)

    @property
    def InputAddr(self):
        return Crypto.ToAddress(self.InputHash)

    def ToJson(self):
        jsn = {
            'To': self.OutputAddr,
            'From': self.InputHash.ToString(),
            'Amount': self.Amount,
            'Index': self.Index,
            'TxId': self.Hash,
            'Complete': self.IsComplete
        }

        return jsn<|MERGE_RESOLUTION|>--- conflicted
+++ resolved
@@ -2,17 +2,10 @@
 from peewee import *
 from .PWDatabase import PWDatabase
 from neo.Cryptography.Crypto import Crypto
-<<<<<<< HEAD
-from neo.UInt160 import UInt160
-from neo.UInt256 import UInt256
-import pdb
+from neocore.UInt256 import UInt256
+from neocore.UInt160 import UInt160
 import binascii
-from neo.Blockchain import GetBlockchain
-from neo.Wallets.Coin import Coin, CoinReference
-from neo.Core.TX.Transaction import TransactionOutput
-=======
-from neocore.UInt160 import UInt160
->>>>>>> 86a62dfd
+from neo.Wallets.Coin import CoinReference
 
 
 class ModelBase(Model):
