--- conflicted
+++ resolved
@@ -17,7 +17,7 @@
 
 class NotificationDBTestCase(BlockchainFixtureTestCase):
 
-    N_FIXTURE_REMOTE_LOC = 'https://s3.us-east-2.amazonaws.com/cityofzion/fixtures/notif_fixture.tar.gz'
+    N_FIXTURE_REMOTE_LOC = 'https://s3.us-east-2.amazonaws.com/cityofzion/fixtures/notif_fixture_v3.tar.gz'
     N_FIXTURE_FILENAME = './Chains/notif_fixture_v3.tar.gz'
     N_NOTIFICATION_DB_NAME = 'fixtures/test_notifications'
 
@@ -74,7 +74,6 @@
     def setUp(self):
         self.app = NotificationRestApi()
 
-<<<<<<< HEAD
     def test_1_ok(self):
 
         ndb = NotificationDB.instance()
@@ -82,15 +81,6 @@
         events = ndb.get_by_block(627529)
 
         self.assertEqual(len(events), 1)
-=======
-#    def test_1_ok(self):
-#
-#        ndb = NotificationDB.instance()
-#
-#        events = ndb.get_by_block(206939)
-#
-#        self.assertEqual(len(events), 1)
->>>>>>> ef170b00
 
     def test_2_klein_app(self):
 
@@ -102,7 +92,6 @@
         res = self.app.home(mock_req)
         self.assertIn('endpoints', res)
 
-<<<<<<< HEAD
     def test_4_by_block(self):
         mock_req = requestMock(path=b'/block/627529')
         res = self.app.get_by_block(mock_req, 627529)
@@ -110,15 +99,6 @@
         self.assertEqual(jsn['total'], 1)
         results = jsn['results']
         self.assertEqual(len(results), 1)
-=======
-#    def test_4_by_block(self):
-#        mock_req = requestMock(path=b'/block/206939')
-#        res = self.app.get_by_block(mock_req, 206939)
-#        jsn = json.loads(res)
-#        self.assertEqual(jsn['total'], 1)
-#        results = jsn['results']
-#        self.assertEqual(len(results), 1)
->>>>>>> ef170b00
 
     def test_5_block_no_results(self):
         mock_req = requestMock(path=b'/block/206')
@@ -138,7 +118,6 @@
         self.assertIsInstance(results, list)
         self.assertIn('Could not get notifications', jsn['message'])
 
-<<<<<<< HEAD
     def test_7_by_addr(self):
         mock_req = requestMock(path=b'/addr/AL5e5ZcqtBTKjcQ8reiePrUBMYSD88v59a')
         res = self.app.get_by_addr(mock_req, 'AL5e5ZcqtBTKjcQ8reiePrUBMYSD88v59a')
@@ -146,15 +125,6 @@
         self.assertEqual(jsn['total'], 127)
         results = jsn['results']
         self.assertEqual(len(results), 127)
-=======
-#    def test_7_by_addr(self):
-#        mock_req = requestMock(path=b'/addr/AcFnRrVC5emrTEkuFuRPufcuTb6KsAJ3vR')
-#        res = self.app.get_by_addr(mock_req, 'AcFnRrVC5emrTEkuFuRPufcuTb6KsAJ3vR')
-#        jsn = json.loads(res)
-#        self.assertEqual(jsn['total'], 3)
-#        results = jsn['results']
-#        self.assertEqual(len(results), 3)
->>>>>>> ef170b00
 
     def test_8_bad_addr(self):
         mock_req = requestMock(path=b'/addr/AcFnRrVC5emrTEkuFuRPufcuTb6KsAJ3v')
@@ -164,8 +134,6 @@
         results = jsn['results']
         self.assertIsInstance(results, list)
         self.assertIn('Could not get notifications', jsn['message'])
-
-    # this following test doesn't work because we'd have to load in the blockchain that matches these notifications
 
     def test_9_by_tx(self):
         mock_req = requestMock(path=b'/tx/0x4c927a7f365cb842ea3576eae474a89183c9e43970a8509b23570a86cb4f5121')
