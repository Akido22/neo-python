import binascii
import traceback

from decimal import Decimal
from logzero import logger

from neo.Core.VerificationCode import VerificationCode
from neo.Cryptography.Crypto import Crypto
from neo.Prompt.Commands.Invoke import TestInvokeContract, test_invoke
from neo.Prompt.Utils import parse_param
<<<<<<< HEAD
from neo.UInt160 import UInt160
=======
from neocore.UInt160 import UInt160
>>>>>>> 86a62dfd
from neo.VM.ScriptBuilder import ScriptBuilder


class NEP5Token(VerificationCode):
    name = None
    symbol = None
    decimals = None

    _address = None

    def __init__(self, script=None):
        """
        Create an instance.

        Args:
            script (bytes): (Optional)
        """
        param_list = bytearray(b'\x07\x10')
        super(NEP5Token, self).__init__(script=script, param_list=param_list)

    def SetScriptHash(self, script_hash):
        """
        Set the script hash to the specified value.
        Args:
            script_hash (UInt160):
        """
        self._scriptHash = script_hash

    @staticmethod
    def FromDBInstance(db_token):
        """
        Get a NEP5Token instance from a database token.

        Args:
            db_token (neo.Implementations.Wallets.peewee.Models.NEP5Token):

        Returns:
            NEP5Token: self.
        """
        hash_ar = bytearray(binascii.unhexlify(db_token.ContractHash))
        hash_ar.reverse()
        hash = UInt160(data=hash_ar)
        token = NEP5Token(script=None)
        token.SetScriptHash(hash)
        token.name = db_token.Name
        token.symbol = db_token.Symbol
        token.decimals = db_token.Decimals
        return token

    @property
    def Address(self):
        """
        Get the wallet address associated with the token.

        Returns:
            str: base58 encoded string representing the wallet address.
        """
        if self._address is None:
            self._address = Crypto.ToAddress(self.ScriptHash)
        return self._address

    def Query(self, wallet):
        """
        Query the smart contract for its token information (name, symbol, decimals).

        Args:
            wallet (neo.Wallets.Wallet): a wallet instance.

        Returns:
            None: if the NEP5Token instance `Name` is already set.
            True: if all information was retrieved.
            False: if information retrieval failed.
        """
        if self.name is not None:
            # don't query twice
            return

        sb = ScriptBuilder()
        sb.EmitAppCallWithOperation(self.ScriptHash, 'name')
        sb.EmitAppCallWithOperation(self.ScriptHash, 'symbol')
        sb.EmitAppCallWithOperation(self.ScriptHash, 'decimals')

        tx, fee, results, num_ops = test_invoke(sb.ToArray(), wallet, [])

        try:
            self.name = results[0].GetString()
            self.symbol = results[1].GetString()
            self.decimals = results[2].GetBigInteger()
            return True
        except Exception as e:
            logger.error("could not query token %s " % e)
        return False

    def GetBalance(self, wallet, address, as_string=False):
        """
        Get the token balance.

        Args:
            wallet (neo.Wallets.Wallet): a wallet instance.
            address (str): public address of the account to get the token balance of.
            as_string (bool): whether the return value should be a string. Default is False, returning an integer.

        Returns:
            int/str: token balance value as int (default), token balanace as string if `as_string` is set to True. 0 if balance retrieval failed.
        """
        addr = parse_param(address, wallet)
<<<<<<< HEAD
        if isinstance(addr, UInt160):
            addr = addr.Data
=======
>>>>>>> 86a62dfd
        sb = ScriptBuilder()
        sb.EmitAppCallWithOperationAndArgs(self.ScriptHash, 'balanceOf', [addr])

        tx, fee, results, num_ops = test_invoke(sb.ToArray(), wallet, [])

        try:
            val = results[0].GetBigInteger()
            precision_divisor = pow(10, self.decimals)
            balance = Decimal(val) / Decimal(precision_divisor)
            if as_string:
                formatter_str = '.%sf' % self.decimals
                balance_str = format(balance, formatter_str)
                return balance_str
            return balance
        except Exception as e:
            logger.error("could not get balance: %s " % e)
            traceback.print_stack()

        return 0

    def Transfer(self, wallet, from_addr, to_addr, amount):
        """
        Transfer a specified amount of the NEP5Token to another address.

        Args:
            wallet (neo.Wallets.Wallet): a wallet instance.
            from_addr (str): public address of the account to transfer the given amount from.
            to_addr (str): public address of the account to transfer the given amount to.
            amount (int): quantity to send.

        Returns:
            tuple:
                InvocationTransaction: the transaction.
                int: the transaction fee.
                list: the neo VM evaluationstack results.
        """
        sb = ScriptBuilder()
        sb.EmitAppCallWithOperationAndArgs(self.ScriptHash, 'transfer',
                                           [parse_param(from_addr, wallet), parse_param(to_addr, wallet),
                                            parse_param(amount)])

        tx, fee, results, num_ops = test_invoke(sb.ToArray(), wallet, [], from_addr=from_addr)

        return tx, fee, results

    def TransferFrom(self, wallet, from_addr, to_addr, amount):
        """
        Transfer a specified amount of a token from the wallet specified in the `from_addr` to the `to_addr`
        if the originator `wallet` has been approved to do so.

        Args:
            wallet (neo.Wallets.Wallet): a wallet instance.
            from_addr (str): public address of the account to transfer the given amount from.
            to_addr (str): public address of the account to transfer the given amount to.
            amount (int): quantity to send.

        Returns:
            tuple:
                InvocationTransaction: the transaction.
                int: the transaction fee.
                list: the neo VM evaluation stack results.
        """
        invoke_args = [self.ScriptHash.ToString(), 'transferFrom',
                       [parse_param(from_addr, wallet), parse_param(to_addr, wallet), parse_param(amount)]]

        tx, fee, results, num_ops = TestInvokeContract(wallet, invoke_args, None, True)

        return tx, fee, results

    def Allowance(self, wallet, owner_addr, requestor_addr):
        """
        Return the amount of tokens that the `requestor_addr` account can transfer from the `owner_addr` account.

        Args:
            wallet (neo.Wallets.Wallet): a wallet instance.
            owner_addr (str): public address of the account to transfer the given amount from.
            requestor_addr (str): public address of the account that requests the transfer.

        Returns:
            tuple:
                InvocationTransaction: the transaction.
                int: the transaction fee.
                list: the neo VM evaluation stack results.
        """
        invoke_args = [self.ScriptHash.ToString(), 'allowance',
                       [parse_param(owner_addr, wallet), parse_param(requestor_addr, wallet)]]

        tx, fee, results, num_ops = TestInvokeContract(wallet, invoke_args, None, True)

        return tx, fee, results

    def Approve(self, wallet, owner_addr, requestor_addr, amount):
        """
        Approve the `requestor_addr` account to transfer `amount` of tokens from the `owner_addr` acount.

        Args:
            wallet (neo.Wallets.Wallet): a wallet instance.
            owner_addr (str): public address of the account to transfer the given amount from.
            requestor_addr (str): public address of the account that requests the transfer.
            amount (int): quantity to send.

        Returns:
            tuple:
                InvocationTransaction: the transaction.
                int: the transaction fee.
                list: the neo VM evaluation stack results.
        """
        invoke_args = [self.ScriptHash.ToString(), 'approve',
                       [parse_param(owner_addr, wallet), parse_param(requestor_addr, wallet), parse_param(amount)]]

        tx, fee, results, num_ops = TestInvokeContract(wallet, invoke_args, None, True)

        return tx, fee, results

    def Mint(self, wallet, mint_to_addr, attachment_args):
        """
        Call the "mintTokens" function of the smart contract.

        Args:
            wallet (neo.Wallets.Wallet): a wallet instance.
            mint_to_addr (str): public address of the account to mint the tokens to.
<<<<<<< HEAD
            attachment_args: ???
=======
            attachment_args: (list): a list of arguments used to attach neo and/or gas to an invoke, eg ['--attach-gas=10.0','--attach-neo=3']
>>>>>>> 86a62dfd

        Returns:
            tuple:
                InvocationTransaction: the transaction.
                int: the transaction fee.
                list: the neo VM evaluation stack results.
        """
        invoke_args = [self.ScriptHash.ToString(), 'mintTokens', []]

        invoke_args = invoke_args + attachment_args

        tx, fee, results, num_ops = TestInvokeContract(wallet, invoke_args, None, True, from_addr=mint_to_addr)

        return tx, fee, results

    def CrowdsaleRegister(self, wallet, register_addresses):
        """
        Register for a crowd sale.

        Args:
            wallet (neo.Wallets.Wallet): a wallet instance.
            register_addresses (str): public address of the account that wants to register for the sale.

        Returns:
            tuple:
                InvocationTransaction: the transaction.
                int: the transaction fee.
                list: the neo VM evaluation stack results.
        """
        invoke_args = [self.ScriptHash.ToString(), 'crowdsale_register',
                       [parse_param(p, wallet) for p in register_addresses]]

        tx, fee, results, num_ops = TestInvokeContract(wallet, invoke_args, None, True)

        return tx, fee, results

    def ToJson(self):
        """
        Convert object members to a dictionary that can be parsed as JSON.

        Returns:
             dict:
        """
        jsn = {
            'name': self.name,
            'symbol': self.symbol,
            'decimals': self.decimals,
            'script_hash': self.ScriptHash.ToString(),
            'contract address': self.Address
        }
        return jsn<|MERGE_RESOLUTION|>--- conflicted
+++ resolved
@@ -8,11 +8,7 @@
 from neo.Cryptography.Crypto import Crypto
 from neo.Prompt.Commands.Invoke import TestInvokeContract, test_invoke
 from neo.Prompt.Utils import parse_param
-<<<<<<< HEAD
-from neo.UInt160 import UInt160
-=======
 from neocore.UInt160 import UInt160
->>>>>>> 86a62dfd
 from neo.VM.ScriptBuilder import ScriptBuilder
 
 
@@ -119,11 +115,8 @@
             int/str: token balance value as int (default), token balanace as string if `as_string` is set to True. 0 if balance retrieval failed.
         """
         addr = parse_param(address, wallet)
-<<<<<<< HEAD
         if isinstance(addr, UInt160):
             addr = addr.Data
-=======
->>>>>>> 86a62dfd
         sb = ScriptBuilder()
         sb.EmitAppCallWithOperationAndArgs(self.ScriptHash, 'balanceOf', [addr])
 
@@ -245,11 +238,7 @@
         Args:
             wallet (neo.Wallets.Wallet): a wallet instance.
             mint_to_addr (str): public address of the account to mint the tokens to.
-<<<<<<< HEAD
-            attachment_args: ???
-=======
             attachment_args: (list): a list of arguments used to attach neo and/or gas to an invoke, eg ['--attach-gas=10.0','--attach-neo=3']
->>>>>>> 86a62dfd
 
         Returns:
             tuple:
