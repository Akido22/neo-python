#!/usr/bin/env python3
"""The setup script."""

from setuptools import setup, find_packages
try:  # pip version >= 10.0
    from pip._internal.req import parse_requirements
    from pip._internal.download import PipSession
except ImportError:  # pip version < 10.0
    from pip.req import parse_requirements
    from pip.download import PipSession


with open('README.rst') as readme_file:
    readme = readme_file.read()

# get the requirements from requirements.txt
install_reqs = parse_requirements('requirements.txt', session=PipSession())
reqs = [str(ir.req) for ir in install_reqs]

setup(
    name='neo-python',
    python_requires='>=3.6',
<<<<<<< HEAD
    version='0.8.3',
=======
    version='0.8.4-dev',
>>>>>>> cd95544a
    description="Python Node and SDK for the NEO blockchain",
    long_description=readme,
    author="Thomas Saunders",
    author_email='tom@cityofzion.io',
    maintainer="Erik van den Brink",
    maintainer_email='erik@cityofzion.io',
    url='https://github.com/CityOfZion/neo-python',
    packages=find_packages(include=['neo']),
    entry_points = {
        'console_scripts': [
            'np-prompt=neo.bin.prompt:main',
            'np-api-server=neo.bin.api_server:main',
            'np-bootstrap=neo.bin.bootstrap:main',
            'np-reencrypt-wallet=neo.bin.reencrypt_wallet:main',
            'np-sign=neo.bin.sign_message:main',
            'np-export=neo.bin.export_blocks:main',
            'np-import=neo.bin.import_blocks:main',
        ],
    },
    include_package_data=True,
    install_requires=reqs,
    license="MIT license",
    zip_safe=False,
    keywords='neo, python, node',
    classifiers=[
        'Development Status :: 3 - Alpha',
        'Intended Audience :: Developers',
        'License :: OSI Approved :: MIT License',
        'Natural Language :: English',
        'Programming Language :: Python :: 3',
        'Programming Language :: Python :: 3.6',
        'Programming Language :: Python :: 3.7',
    ]
)<|MERGE_RESOLUTION|>--- conflicted
+++ resolved
@@ -20,11 +20,7 @@
 setup(
     name='neo-python',
     python_requires='>=3.6',
-<<<<<<< HEAD
-    version='0.8.3',
-=======
     version='0.8.4-dev',
->>>>>>> cd95544a
     description="Python Node and SDK for the NEO blockchain",
     long_description=readme,
     author="Thomas Saunders",
