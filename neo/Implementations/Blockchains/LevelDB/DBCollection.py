import binascii
from logzero import logger
from neo.SmartContract.StorageIterator import StorageIterator


<<<<<<< HEAD
class DBCollection():
=======
class DBCollection:

>>>>>>> cffe6499
    DB = None
    #    SN = None
    Prefix = None

    ClassRef = None

    Collection = {}

    Changed = []
    Deleted = []

    _built_keys = False

    DebugStorage = False

    def __init__(self, db, sn, prefix, class_ref):

        self.DB = db

        self.Prefix = prefix

        self.ClassRef = class_ref

        self.Collection = {}
        self.Changed = []
        self.Deleted = []

    @property
    def Keys(self):
        if not self._built_keys:
            self._BuildCollectionKeys()

        return self.Collection.keys()

    @property
    def Current(self):
        try:
            ret = {}
            for key, val in self.Collection.items():
                if val is not None:
                    ret[key] = val
            return ret
        except Exception as e:
            logger.error("error getting items %s " % e)

        return {}

    def _BuildCollectionKeys(self):
        for key in self.DB.iterator(prefix=self.Prefix, include_value=False):
            key = key[1:]
            if key not in self.Collection.keys():
                self.Collection[key] = None

    def Commit(self, wb, destroy=True):

        for keyval in self.Changed:
            item = self.Collection[keyval]
            if item:
                self.DB.put(self.Prefix + keyval, self.Collection[keyval].ToByteArray())
        for keyval in self.Deleted:
            self.DB.delete(self.Prefix + keyval)
            self.Collection[keyval] = None
        if destroy:
            self.Destroy()
        else:
            self.Changed = []
            self.Deleted = []

    def GetAndChange(self, keyval, new_instance=None, debug_item=False):

        item = self.TryGet(keyval)

        if item is None:
            if new_instance is None:
                item = self.ClassRef()
            else:
                item = new_instance

            self.Add(keyval, item)

        self.MarkChanged(keyval)

        return item

    def GetOrAdd(self, keyval, new_instance):

        item = new_instance

        if keyval in self.Deleted:
            self.Deleted.remove(keyval)

        self.Add(keyval, item)

        return item

    def GetItemBy(self, keyval):
        return self.GetAndChange(keyval)

    def TryGet(self, keyval):

        if keyval in self.Deleted:
            return None

        if keyval in self.Collection.keys():
            item = self.Collection[keyval]
            if item is None:
                item = self._GetItem(keyval)
            self.MarkChanged(keyval)
            return item

        # otherwise, chekc in the database
        key = self.DB.get(self.Prefix + keyval)

        # if the key is there, get the item
        if key is not None:
            self.MarkChanged(keyval)

            item = self._GetItem(keyval)

            return item

        return None

    def _GetItem(self, keyval):
        if keyval in self.Deleted:
            return None

        try:
            buffer = self.DB.get(self.Prefix + keyval)
            if buffer:
                item = self.ClassRef.DeserializeFromDB(binascii.unhexlify(buffer))
                self.Collection[keyval] = item
                return item
            return None
        except Exception as e:
            logger.error("Could not deserialize item from key %s : %s" % (keyval, e))

        return None

    def Add(self, keyval, item):
        self.Collection[keyval] = item
        self.MarkChanged(keyval)

    def Remove(self, keyval):
        if keyval not in self.Deleted:
            self.Deleted.append(keyval)

    def MarkChanged(self, keyval):
        if keyval not in self.Changed:
            self.Changed.append(keyval)

    def TryFind(self, key_prefix):
        candidates = {}
        for keyval in self.Collection.keys():
            # See if we find a partial match in the keys that not have been committed yet, excluding those that are to be deleted
            if key_prefix in keyval and keyval not in self.Deleted:
                candidates[keyval[20:]] = self.Collection[keyval].Value

        db_results = self.Find(key_prefix)

        # {**x, **y} merges two dictionaries, with the values of y overwriting the vals of x
        # withouth this merge, you sometimes get 2 results for each key
        # then take the dict and make a list of tuples
        final_collection = [(k, v) for k, v in {**db_results, **candidates}.items()]

        return StorageIterator(iter(final_collection))

    def Find(self, key_prefix):
        key_prefix = self.Prefix + key_prefix
        res = {}
        for key, val in self.DB.iterator(prefix=key_prefix):
            # we want the storage item, not the raw bytes
            item = self.ClassRef.DeserializeFromDB(binascii.unhexlify(val)).Value
            # also here we need to skip the 1 byte storage prefix
            res[key[21:]] = item
        return res

    def Destroy(self):
        self.DB = None
        #        self.SN = None
        self.Collection = None
        self.ClassRef = None
        self.Prefix = None
        self.Deleted = None
        self.Changed = None
        logger = None<|MERGE_RESOLUTION|>--- conflicted
+++ resolved
@@ -3,12 +3,7 @@
 from neo.SmartContract.StorageIterator import StorageIterator
 
 
-<<<<<<< HEAD
-class DBCollection():
-=======
 class DBCollection:
-
->>>>>>> cffe6499
     DB = None
     #    SN = None
     Prefix = None
