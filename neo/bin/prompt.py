#!/usr/bin/env python3

import argparse
import datetime
import json
import os
import psutil
import traceback
import logging
import sys
from time import sleep
from logzero import logger
from prompt_toolkit.completion import WordCompleter
from prompt_toolkit.history import FileHistory
from prompt_toolkit.shortcuts import print_formatted_text, PromptSession
from prompt_toolkit.formatted_text import FormattedText
from prompt_toolkit.styles import Style
from twisted.internet import reactor, task

from neo import __version__
from neo.Core.Blockchain import Blockchain
from neo.SmartContract.ContractParameter import ContractParameter,ContractParameterType
from neocore.Fixed8 import Fixed8
from neo.IO.MemoryStream import StreamManager
from neo.Wallets.utils import to_aes_key
from neo.Implementations.Blockchains.LevelDB.LevelDBBlockchain import LevelDBBlockchain
from neo.Implementations.Blockchains.LevelDB.DebugStorage import DebugStorage
from neo.Implementations.Wallets.peewee.UserWallet import UserWallet
from neo.Implementations.Notifications.LevelDB.NotificationDB import NotificationDB
from neo.Network.NodeLeader import NodeLeader
from neo.Prompt.Commands.BuildNRun import BuildAndRun, LoadAndRun
from neo.Prompt.Commands.Invoke import InvokeContract, TestInvokeContract, test_invoke
from neo.Prompt.Commands.LoadSmartContract import LoadContract, GatherContractDetails, ImportContractAddr, \
    ImportMultiSigContractAddr
from neo.Prompt.Commands.Send import construct_and_send, parse_and_sign
from neo.contrib.nex.withdraw import RequestWithdrawFrom, PrintHolds, DeleteHolds, WithdrawOne, WithdrawAll, \
    CancelWithdrawalHolds, ShowCompletedHolds, CleanupCompletedHolds

from neo.Prompt.Commands.Tokens import token_approve_allowance, token_get_allowance, token_send, token_send_from, \
    token_mint, token_crowdsale_register, token_history
from neo.Prompt.Commands.Wallet import DeleteAddress, ImportWatchAddr, ImportToken, ClaimGas, DeleteToken, AddAlias, \
    ShowUnspentCoins

from neo.Prompt.Utils import get_arg, get_from_addr, get_tx_attr_from_args, get_owners_from_params
from neo.Prompt.InputParser import InputParser
from neo.Settings import settings, PrivnetConnectionError
from neo.UserPreferences import preferences
from neocore.KeyPair import KeyPair
from neocore.UInt256 import UInt256


class PromptFileHistory(FileHistory):
    def append(self, string):
        string = self.redact_command(string)
        if len(string) == 0:
            return
        self.strings.append(string)

        # Save to file.
        with open(self.filename, 'ab') as f:
            def write(t):
                f.write(t.encode('utf-8'))

            write('\n# %s\n' % datetime.datetime.now())
            for line in string.split('\n'):
                write('+%s\n' % line)

    def redact_command(self, string):
        if len(string) == 0:
            return string
        command = [comm for comm in ['import wif', 'export wif', 'import nep2', 'export nep2'] if comm in string]
        if len(command) > 0:
            command = command[0]
            # only redacts command if wif/nep2 keys are in the command, not if the argument is left empty.
            if command in string and len(command + " ") < len(string):
                # example: import wif 5HueCGU8  -->  import wif <wif>
                return command + " <" + command.split(" ")[1] + ">"
            else:
                return string

        return string


class PromptInterface:

    prompt_completer = None
    history = None

    go_on = True

    _walletdb_loop = None

    Wallet = None

    _known_things = []

    commands = ['quit',
                'help',
                'block {index/hash} (tx)',
                'header {index/hash}',
                'tx {hash}',
                'asset {assetId}',
                'asset search {query}',
                'contract {contract hash}',
                'contract search {query}',
                'notifications {block_number or address}',
                'mem',
                'nodes',
                'state',
                'config debug {on/off}',
                'config sc-events {on/off}',
                'config maxpeers {num_peers}',
                'build {path/to/file.py} (test {params} {returntype} {needs_storage} {needs_dynamic_invoke} [{test_params} or --i]) --no-parse (parse address strings to script hash bytearray)',
                'load_run {path/to/file.avm} (test {params} {returntype} {needs_storage} {needs_dynamic_invoke} [{test_params} or --i]) --no-parse (parse address strings to script hash bytearray)',
                'import wif {wif}',
                'import nep2 {nep2_encrypted_key}',
                'import contract {path/to/file.avm} {params} {returntype} {needs_storage} {needs_dynamic_invoke}',
                'import contract_addr {contract_hash} {pubkey}',
                'import multisig_addr {pubkey in wallet} {minimum # of signatures required} {signing pubkey 1} {signing pubkey 2}...',
                'import watch_addr {address}',
                'import token {token_contract_hash}',
                'export wif {address}',
                'export nep2 {address}',
                'open wallet {path}',
                'create wallet {path}',
                'wallet {verbose}',
                'wallet claim (max_coins_to_claim)',
                'wallet migrate',
                'wallet rebuild {start block}',
                'wallet delete_addr {addr}',
                'wallet delete_token {token_contract_hash}',
                'wallet alias {addr} {title}',
                'wallet tkn_send {token symbol} {address_from} {address to} {amount} ',
                'wallet tkn_send_from {token symbol} {address_from} {address to} {amount}',
                'wallet tkn_approve {token symbol} {address_from} {address to} {amount}',
                'wallet tkn_allowance {token symbol} {address_from} {address to}',
                'wallet tkn_mint {token symbol} {mint_to_addr} (--attach-neo={amount}, --attach-gas={amount})',
                'wallet tkn_register {addr} ({addr}...) (--from-addr={addr})',
                'wallet tkn_history {token symbol}',
                'wallet unspent',
                'wallet close',
                'withdraw_request {asset_name} {contract_hash} {to_addr} {amount}',
                'withdraw holds # lists all current holds',
                'withdraw completed # lists completed holds eligible for cleanup',
                'withdraw cancel # cancels current holds',
                'withdraw cleanup # cleans up completed holds',
                'withdraw # withdraws the first hold availabe',
                'withdraw all # withdraw all holds available',
                'send {assetId or name} {address} {amount} (--from-addr={addr})',
                'sign {transaction in JSON format}',
                'testinvoke {contract hash} [{params} or --i] (--attach-neo={amount}, --attach-gas={amount}) (--from-addr={addr}) --no-parse (parse address strings to script hash bytearray)',
                'debugstorage {on/off/reset}'
                ]

    token_style = None
    start_height = None
    start_dt = None

    def __init__(self, history_filename=None):
        if history_filename:
            PromptInterface.history = PromptFileHistory(history_filename)

        self.input_parser = InputParser()
        self.start_height = Blockchain.Default().Height
        self.start_dt = datetime.datetime.utcnow()

        self.token_style = Style.from_dict({
            "command": preferences.token_style['Command'],
            "neo": preferences.token_style['Neo'],
            "default": preferences.token_style['Default'],
            "number": preferences.token_style['Number'],
        })

    def get_bottom_toolbar(self, cli=None):
        out = []
        try:
            # Note: not sure if prompt-toolkit still supports foreground colors, couldn't get it to work
            # out = [("class:command", '[%s] Progress: ' % settings.net_name),
            #        ("class:number", str(Blockchain.Default().Height + 1)),
            #        ("class:neo", '/'),
            #        ("class:number", str(Blockchain.Default().HeaderHeight + 1))]
            return "[%s] Progress: %s/%s" % (settings.net_name,
                                             str(Blockchain.Default().Height + 1),
                                             str(Blockchain.Default().HeaderHeight + 1))
        except Exception as e:
            pass

        return out

    def get_completer(self):

        standard_completions = ['block', 'tx', 'header', 'mem', 'neo', 'gas',
                                'help', 'state', 'nodes', 'exit', 'quit',
                                'config', 'import', 'export', 'open',
                                'wallet', 'contract', 'asset', 'wif',
                                'watch_addr', 'contract_addr', 'testinvoke', 'tkn_send',
                                'tkn_mint', 'tkn_send_from', 'tkn_approve', 'tkn_allowance',
                                'tkn_register', 'build', 'notifications', 'tkn_history']

        if self.Wallet:
            for addr in self.Wallet.Addresses:
                if addr not in self._known_things:
                    self._known_things.append(addr)
            for alias in self.Wallet.NamedAddr:
                if alias.Title not in self._known_things:
                    self._known_things.append(alias.Title)
            for tkn in self.Wallet.GetTokens().values():
                if tkn.symbol not in self._known_things:
                    self._known_things.append(tkn.symbol)

        all_completions = standard_completions + self._known_things

        PromptInterface.prompt_completer = WordCompleter(all_completions)

        return PromptInterface.prompt_completer

    def quit(self):
        print('Shutting down. This may take a bit...')
        self.go_on = False
        self.do_close_wallet()
        reactor.stop()

    def help(self):
        tokens = []
        for c in self.commands:
            tokens.append(("class:command", "%s\n" % c))
        print_formatted_text(FormattedText(tokens), style=self.token_style)

    def do_open(self, arguments):
        if self.Wallet:
            self.do_close_wallet()

        item = get_arg(arguments)

        if item and item == 'wallet':

            path = get_arg(arguments, 1)

            if path:

                if not os.path.exists(path):
                    print("Wallet file not found")
                    return

                passwd = prompt("[password]> ", is_password=True)
                password_key = to_aes_key(passwd)

                try:
                    self.Wallet = UserWallet.Open(path, password_key)

                    self.start_wallet_loop()
                    print("Opened wallet at %s" % path)
                except Exception as e:
                    print("Could not open wallet: %s" % e)

            else:
                print("Please specify a path")
        else:
            print("Please specify something to open")

    def do_create(self, arguments):
        item = get_arg(arguments)

        if item and item == 'wallet':

            path = get_arg(arguments, 1)

            if path:

                if os.path.exists(path):
                    print("File already exists")
                    return

                passwd1 = prompt("[password]> ", is_password=True)
                passwd2 = prompt("[password again]> ", is_password=True)

                if passwd1 != passwd2 or len(passwd1) < 10:
                    print("Please provide matching passwords that are at least 10 characters long")
                    return

                password_key = to_aes_key(passwd1)

                try:
                    self.Wallet = UserWallet.Create(path=path,
                                                    password=password_key)
                    contract = self.Wallet.GetDefaultContract()
                    key = self.Wallet.GetKey(contract.PublicKeyHash)
                    print("Wallet %s" % json.dumps(self.Wallet.ToJson(), indent=4))
                    print("Pubkey %s" % key.PublicKey.encode_point(True))
                except Exception as e:
                    print("Exception creating wallet: %s" % e)
                    self.Wallet = None
                    if os.path.isfile(path):
                        try:
                            os.remove(path)
                        except Exception as e:
                            print("Could not remove {}: {}".format(path, e))
                    return

                if self.Wallet:
                    self.start_wallet_loop()

            else:
                print("Please specify a path")

    def start_wallet_loop(self):
        self._walletdb_loop = task.LoopingCall(self.Wallet.ProcessBlocks)
        self._walletdb_loop.start(1)

    def stop_wallet_loop(self):
        self._walletdb_loop.stop()
        self._walletdb_loop = None

    def do_close_wallet(self):
        if self.Wallet:
            path = self.Wallet._path
            self.stop_wallet_loop()
            self.Wallet.Close()
            self.Wallet = None
            print("Closed wallet %s" % path)

    def do_import(self, arguments):
        item = get_arg(arguments)

        if not item:
            print("Please specify something to import")
            return

        if item == 'wif':
            if not self.Wallet:
                print("Please open a wallet before importing WIF")
                return

            wif = get_arg(arguments, 1)
            if not wif:
                print("Please supply a valid WIF key")
                return

            try:
                prikey = KeyPair.PrivateKeyFromWIF(wif)
                key = self.Wallet.CreateKey(prikey)
                print("Imported key: %s" % wif)
                print("Pubkey: %s\n" % key.PublicKey.encode_point(True).hex())
                print("Wallet: %s" % json.dumps(self.Wallet.ToJson(), indent=4))
            except ValueError as e:
                print(str(e))
            except Exception as e:
                print(str(e))

            return

        elif item == 'nep2':
            if not self.Wallet:
                print("Please open a wallet before importing a NEP2 key")
                return

            nep2_key = get_arg(arguments, 1)
            if not nep2_key:
                print("Please supply a valid NEP2 encrypted private key")
                return

            nep2_passwd = prompt("[key password]> ", is_password=True)

            try:
                prikey = KeyPair.PrivateKeyFromNEP2(nep2_key, nep2_passwd)
                key = self.Wallet.CreateKey(prikey)
                print("Imported NEP2 key: %s" % nep2_key)
                print("Pubkey: %s\n" % key.PublicKey.encode_point(True).hex())
                print("Wallet: %s" % json.dumps(self.Wallet.ToJson(), indent=4))
            except ValueError as e:
                print(str(e))
            except Exception as e:
                print(str(e))

            return

        elif item == 'contract':
            return self.load_smart_contract(arguments)

        elif item == 'contract_addr':
            return ImportContractAddr(self.Wallet, arguments[1:])

        elif item == 'watch_addr':
            return ImportWatchAddr(self.Wallet, get_arg(arguments, 1))

        elif item == 'multisig_addr':
            return ImportMultiSigContractAddr(self.Wallet, arguments[1:])

        elif item == 'token':
            return ImportToken(self.Wallet, get_arg(arguments, 1))

        else:
            print("Import of '%s' not implemented" % item)

    def do_build(self, arguments):
        Blockchain.Default().Pause()
        BuildAndRun(arguments, self.Wallet)
        Blockchain.Default().Resume()

    def do_load_n_run(self, arguments):
        LoadAndRun(arguments, self.Wallet)

    def do_export(self, arguments):
        item = get_arg(arguments)

        if item == 'wif':
            if not self.Wallet:
                return print("Please open a wallet")

            address = get_arg(arguments, 1)
            if not address:
                return print("Please specify an address")

            passwd = prompt("[wallet password]> ", is_password=True)
            if not self.Wallet.ValidatePassword(passwd):
                return print("Incorrect password")

            keys = self.Wallet.GetKeys()
            for key in keys:
                if key.GetAddress() == address:
                    export = key.Export()
                    print("WIF key export: %s" % export)
            return

        elif item == 'nep2':
            if not self.Wallet:
                return print("Please open a wallet")

            address = get_arg(arguments, 1)
            if not address:
                return print("Please specify an address")

            passwd = prompt("[wallet password]> ", is_password=True)
            if not self.Wallet.ValidatePassword(passwd):
                return print("Incorrect password")

            nep2_passwd1 = prompt("[key password]> ", is_password=True)
            if len(nep2_passwd1) < 10:
                return print("Please provide a password with at least 10 characters")

            nep2_passwd2 = prompt("[key password again]> ", is_password=True)
            if nep2_passwd1 != nep2_passwd2:
                return print("Passwords do not match")

            keys = self.Wallet.GetKeys()
            for key in keys:
                export = key.ExportNEP2(nep2_passwd1)
                print("NEP2 key export: %s" % export)
            return

        print("Command export %s not found" % item)

    def make_withdraw_request(self, arguments):
        if not self.Wallet:
            print("Please open a wallet")
            return
        if len(arguments) == 4:
            RequestWithdrawFrom(self.Wallet, arguments[0], arguments[1], arguments[2], arguments[3])
        else:
            print("Incorrect arg length. Use 'withdraw_request {asset_id} {contract_hash} {to_addr} {amount}'")

    def do_withdraw(self, arguments):
        if not self.Wallet:
            print("Please open a wallet")
            return

        item = get_arg(arguments, 0)

        if item:

            if item == 'holds':
                PrintHolds(self.Wallet)
            elif item == 'delete_holds':
                index_to_delete = -1
                if get_arg(arguments, 1) and int(get_arg(arguments, 1)) > -1:
                    index_to_delete = int(get_arg(arguments, 1))
                DeleteHolds(self.Wallet, index_to_delete)
            elif item == 'cancel_holds':
                if len(arguments) > 1:
                    CancelWithdrawalHolds(self.Wallet, get_arg(arguments, 1))
                else:
                    print("Please specify contract hash to cancel holds for")
            elif item == 'completed':
                ShowCompletedHolds(self.Wallet)
            elif item == 'cleanup':
                CleanupCompletedHolds(self.Wallet)
            elif item == 'all':
                WithdrawAll(self.Wallet)
        else:
            WithdrawOne(self.Wallet)

    def do_notifications(self, arguments):
        if NotificationDB.instance() is None:
            print("No notification DB Configured")
            return

        item = get_arg(arguments, 0)
        events = []
        if len(item) == 34:
            addr = item
            events = NotificationDB.instance().get_by_addr(addr)
        else:
            try:
                block_height = int(item)
                if block_height < Blockchain.Default().Height:
                    events = NotificationDB.instance().get_by_block(block_height)
                else:
                    print("Block %s not found" % block_height)
                    return
            except Exception as e:
                print("Could not parse block height %s" % e)
                return

        if len(events):
            [print(json.dumps(e.ToJson(), indent=4)) for e in events]
        else:
            print("No events found for %s" % item)

    def show_wallet(self, arguments):
        if not self.Wallet:
            print("Please open a wallet")
            return

        item = get_arg(arguments)

        if not item:
            print("Wallet %s " % json.dumps(self.Wallet.ToJson(), indent=4))
            return

        if item in ['v', '--v', 'verbose']:
            print("Wallet %s " % json.dumps(self.Wallet.ToJson(verbose=True), indent=4))
            return
        elif item == 'migrate' and self.Wallet is not None:
            self.Wallet.Migrate()
            print("Migrated wallet")
        elif item == 'delete_addr':
            addr_to_delete = get_arg(arguments, 1)
            DeleteAddress(self, self.Wallet, addr_to_delete)
        elif item == 'delete_token':
            token_to_delete = get_arg(arguments, 1)
            DeleteToken(self.Wallet, token_to_delete)
        elif item == 'close':
            self.do_close_wallet()
        elif item == 'claim':
            ClaimGas(self.Wallet, True, arguments[1:])
        elif item == 'rebuild':
            self.stop_wallet_loop()
            try:
                self.Wallet.Rebuild()
            finally:
                self.start_wallet_loop()
            try:
                item2 = int(get_arg(arguments, 1))
                if item2 and item2 > 0:
                    print("Restarting at %s" % item2)
                    self.Wallet._current_height = item2
            except Exception as e:
                pass
        elif item == 'tkn_send':
            token_send(self.Wallet, arguments[1:])
        elif item == 'tkn_send_from':
            token_send_from(self.Wallet, arguments[1:])
        elif item == 'tkn_approve':
            token_approve_allowance(self.Wallet, arguments[1:])
        elif item == 'tkn_allowance':
            token_get_allowance(self.Wallet, arguments[1:], verbose=True)
        elif item == 'tkn_mint':
            token_mint(self.Wallet, arguments[1:])
        elif item == 'tkn_register':
            token_crowdsale_register(self.Wallet, arguments[1:])
        elif item == 'tkn_history':
            notification_db = NotificationDB.instance()
            token_history(self.Wallet, notification_db, arguments[1:])
        elif item == 'unspent':
            ShowUnspentCoins(self.Wallet, arguments[1:])
        elif item == 'alias':
            if len(arguments) == 3:
                AddAlias(self.Wallet, arguments[1], arguments[2])
            else:
                print("Please supply an address and title")
        else:
            print("Wallet: '{}' is an invalid parameter".format(item))

    def do_send(self, arguments):
        construct_and_send(self, self.Wallet, arguments)

    def do_sign(self, arguments):
        jsn = get_arg(arguments)
        parse_and_sign(self, self.Wallet, jsn)

    def show_state(self):
        height = Blockchain.Default().Height
        headers = Blockchain.Default().HeaderHeight

        diff = height - self.start_height
        now = datetime.datetime.utcnow()
        difftime = now - self.start_dt

        mins = difftime / datetime.timedelta(minutes=1)
        secs = mins * 60

        bpm = 0
        tps = 0
        if diff > 0 and mins > 0:
            bpm = diff / mins
            tps = Blockchain.Default().TXProcessed / secs

        out = "Progress: %s / %s\n" % (height, headers)
        out += "Block-cache length %s\n" % Blockchain.Default().BlockCacheCount
        out += "Blocks since program start %s\n" % diff
        out += "Time elapsed %s mins\n" % mins
        out += "Blocks per min %s \n" % bpm
        out += "TPS: %s \n" % tps
        tokens = [("class:number", out)]
        print_formatted_text(FormattedText(tokens), style=self.token_style)

    def show_nodes(self):
        if len(NodeLeader.Instance().Peers) > 0:
            out = "Total Connected: %s\n" % len(NodeLeader.Instance().Peers)
            for peer in NodeLeader.Instance().Peers:
                out += "Peer %s - IO: %s\n" % (peer.Name(), peer.IOStats())
            print_formatted_text(FormattedText([("class:number", out)]), style=self.token_style)
        else:
            print("Not connected yet\n")

    def show_block(self, args):
        item = get_arg(args)
        txarg = get_arg(args, 1)
        if item is not None:
            block = Blockchain.Default().GetBlock(item)

            if block is not None:

                bjson = json.dumps(block.ToJson(), indent=4)
                tokens = [("class:number", bjson)]
                print_formatted_text(FormattedText(tokens), style=self.token_style)
                print('\n')
                if txarg and 'tx' in txarg:

                    for tx in block.FullTransactions:
                        print(json.dumps(tx.ToJson(), indent=4))

            else:
                print("Could not locate block %s" % item)
        else:
            print("please specify a block")

    def show_header(self, args):
        item = get_arg(args)
        if item is not None:
            header = Blockchain.Default().GetHeaderBy(item)
            if header is not None:
                print(json.dumps(header.ToJson(), indent=4))
            else:
                print("Could not locate header %s\n" % item)
        else:
            print("Please specify a header")

    def show_tx(self, args):
        if len(args):
            try:
                txid = UInt256.ParseString(get_arg(args))
                tx, height = Blockchain.Default().GetTransaction(txid)
                if height > -1:
                    jsn = tx.ToJson()
                    jsn['height'] = height
                    jsn['unspents'] = [uns.ToJson(tx.outputs.index(uns)) for uns in
                                       Blockchain.Default().GetAllUnspent(txid)]
                    tokens = [("class:command", json.dumps(jsn, indent=4))]
                    print_formatted_text(FormattedText(tokens), style=self.token_style)
                    print('\n')
            except Exception as e:
                print("Could not find transaction from args: %s (%s)" % (e, args))
        else:
            print("Please specify a TX hash")

    def show_account_state(self, args):
        item = get_arg(args)

        if item is not None:
            account = Blockchain.Default().GetAccountState(item, print_all_accounts=True)

            if account is not None:
                bjson = json.dumps(account.ToJson(), indent=4)
                tokens = [("class:number", bjson)]
                print_formatted_text(FormattedText(tokens), style=self.token_style)
                print('\n')
            else:
                print("Account %s not found" % item)
        else:
            print("Please specify an account address")

    def show_asset_state(self, args):
        item = get_arg(args)

        if item is not None:

            if item == 'search':
                query = get_arg(args, 1)
                results = Blockchain.Default().SearchAssetState(query)
                print("Found %s results for %s" % (len(results), query))
                for asset in results:
                    bjson = json.dumps(asset.ToJson(), indent=4)
                    tokens = [("class:number", bjson)]
                    print_formatted_text(FormattedText(tokens), style=self.token_style)
                    print('\n')

                return

            asset = Blockchain.Default().GetAssetState(item)

            if asset is not None:
                bjson = json.dumps(asset.ToJson(), indent=4)
                tokens = [("class:number", bjson)]
                print_formatted_text(FormattedText(tokens), style=self.token_style)
                print('\n')
            else:
                print("Asset %s not found" % item)
        else:
            print("Please specify an asset hash")

    def show_contract_state(self, args):
        item = get_arg(args)

        if item is not None:

            if item.lower() == 'all':
                contracts = Blockchain.Default().ShowAllContracts()
                print("Contracts: %s" % contracts)
            elif item.lower() == 'search':
                query = get_arg(args, 1)
                if query:

                    contracts = Blockchain.Default().SearchContracts(query=query)
                    print("Found %s results for %s" % (len(contracts), query))
                    for contract in contracts:
                        bjson = json.dumps(contract.ToJson(), indent=4)
                        tokens = [("class:number", bjson)]
                        print_formatted_text(FormattedText(tokens), style=self.token_style)
                        print('\n')
                else:
                    print("Please specify a search query")
            else:
                contract = Blockchain.Default().GetContract(item)

                if contract is not None:
                    contract.DetermineIsNEP5()
                    jsn = contract.ToJson()
                    bjson = json.dumps(jsn, indent=4)
                    tokens = [("class:number", bjson)]
                    print_formatted_text(FormattedText(tokens), style=self.token_style)
                    print('\n')
        else:
            print("Please specify a contract")

    def test_invoke_contract(self, args):
        if not self.Wallet:
            print("Please open a wallet")
            return
        args, from_addr = get_from_addr(args)
        args, invoke_attrs = get_tx_attr_from_args(args)
        args, owners = get_owners_from_params(args)
        if args and len(args) > 0:
            tx, fee, results, num_ops = TestInvokeContract(self.Wallet, args, from_addr=from_addr, invoke_attrs=invoke_attrs, owners=owners)

            if tx is not None and results is not None:

                parameterized_results = [ContractParameter.ToParameter(item) for item in results]

                print(
                    "\n-------------------------------------------------------------------------------------------------------------------------------------")
                print("Test invoke successful")
                print("Total operations: %s" % num_ops)
                print("Results %s" % [item.ToJson() for item in parameterized_results])
                print("Invoke TX GAS cost: %s" % (tx.Gas.value / Fixed8.D))
                print("Invoke TX fee: %s" % (fee.value / Fixed8.D))
                print(
                    "-------------------------------------------------------------------------------------------------------------------------------------\n")
                print("Enter your password to continue and invoke on the network\n")

                tx.Attributes = invoke_attrs

                passwd = prompt("[password]> ", is_password=True)
                if not self.Wallet.ValidatePassword(passwd):
                    return print("Incorrect password")

                InvokeContract(self.Wallet, tx, fee, from_addr=from_addr, owners=owners)
                return
            else:
                print("Error testing contract invoke")
                return

        print("Please specify a contract to invoke")

    def load_smart_contract(self, args):
        if not self.Wallet:
            print("Please open a wallet")
            return

        args, from_addr = get_from_addr(args)

        function_code = LoadContract(args[1:])

        if function_code:

            contract_script = GatherContractDetails(function_code, self)

            if contract_script is not None:

                tx, fee, results, num_ops = test_invoke(contract_script, self.Wallet, [], from_addr=from_addr)

                if tx is not None and results is not None:
                    print(
                        "\n-------------------------------------------------------------------------------------------------------------------------------------")
                    print("Test deploy invoke successful")
                    print("Total operations executed: %s " % num_ops)
                    print("Results:")
                    print([item.GetInterface() for item in results])
                    print("Deploy Invoke TX GAS cost: %s " % (tx.Gas.value / Fixed8.D))
                    print("Deploy Invoke TX Fee: %s " % (fee.value / Fixed8.D))
                    print(
                        "-------------------------------------------------------------------------------------------------------------------------------------\n")
                    print("Enter your password to continue and deploy this contract")

                    passwd = prompt("[password]> ", is_password=True)
                    if not self.Wallet.ValidatePassword(passwd):
                        return print("Incorrect password")

                    result = InvokeContract(self.Wallet, tx, Fixed8.Zero(), from_addr=from_addr)

                    return
                else:
                    print("Test invoke failed")
                    print("TX is %s, results are %s" % (tx, results))
                    return

    def show_mem(self):
        process = psutil.Process(os.getpid())
        total = process.memory_info().rss
        totalmb = total / (1024 * 1024)
        out = "Total: %s MB\n" % totalmb
        out += "Total buffers: %s\n" % StreamManager.TotalBuffers()
        print_formatted_text(FormattedText([("class:number", out)]), style=self.token_style)

    def handle_debug_storage(self, args):
        what = get_arg(args)

        if what == 'on':
            settings.USE_DEBUG_STORAGE = True
            print("Debug storage on")
        elif what == 'off':
            settings.USE_DEBUG_STORAGE = False
            print("Debug Storage off")
        elif what == 'reset':
            DebugStorage.instance().reset()
            print("Reset debug storage")
        else:
            print("Please specify on|off|reset")

    def configure(self, args):
        what = get_arg(args)

        if what == 'debug':
            c1 = get_arg(args, 1).lower()
            if c1 is not None:
                if c1 == 'on' or c1 == '1':
                    print("Debug logging is now enabled")
                    settings.set_loglevel(logging.DEBUG)
                if c1 == 'off' or c1 == '0':
                    print("Debug logging is now disabled")
                    settings.set_loglevel(logging.INFO)

            else:
                print("Cannot configure log. Please specify on|off")

        elif what == 'sc-events':
            c1 = get_arg(args, 1).lower()
            if c1 is not None:
                if c1 == 'on' or c1 == '1':
                    print("Smart contract event logging is now enabled")
                    settings.set_log_smart_contract_events(True)
                if c1 == 'off' or c1 == '0':
                    print("Smart contract event logging is now disabled")
                    settings.set_log_smart_contract_events(False)

            else:
                print("Cannot configure log. Please specify on|off")

        elif what == 'sc-debug-notify':
            c1 = get_arg(args, 1).lower()
            if c1 is not None:
                if c1 == 'on' or c1 == '1':
                    print("Smart contract emit Notify events on execution failure is now enabled")
                    settings.set_emit_notify_events_on_sc_execution_error(True)
                if c1 == 'off' or c1 == '0':
                    print("Smart contract emit Notify events on execution failure is now disabled")
                    settings.set_emit_notify_events_on_sc_execution_error(False)

            else:
                print("Cannot configure log. Please specify on|off")

        elif what == 'vm-log':
            c1 = get_arg(args, 1).lower()
            if c1 is not None:
                if c1 == 'on' or c1 == '1':
                    print("VM instruction execution logging is now enabled")
                    settings.set_log_vm_instruction(True)
                if c1 == 'off' or c1 == '0':
                    print("VM instruction execution logging is now disabled")
                    settings.set_log_vm_instruction(False)

            else:
                print("Cannot configure VM instruction logging. Please specify on|off")

        else:
            print(
                "Cannot configure %s try 'config sc-events on|off', 'config debug on|off', 'config sc-debug-notify on|off' or 'config vm-log on|off'" % what)

    def run(self):
        dbloop = task.LoopingCall(Blockchain.Default().PersistBlocks)
        dbloop.start(.1)

#        Blockchain.Default().PersistBlocks()

        tokens = [("class:neo", 'NEO'), ("class:default", ' cli. Type '),
                  ("class:command", '\'help\' '), ("class:default", 'to get started')]

        print_formatted_text(FormattedText(tokens), style=self.token_style)
        print('\n')

        session = PromptSession("neo> ",
                                completer=self.get_completer(),
<<<<<<< HEAD
                                history=PromptInterface.history,
                                get_bottom_toolbar_tokens=self.get_bottom_toolbar,
=======
                                history=self.history,
                                bottom_toolbar=self.get_bottom_toolbar,
>>>>>>> ca816cb0
                                style=self.token_style,
                                refresh_interval=3
                                )
        while self.go_on:

            try:
                result = session.prompt()
            except EOFError:
                # Control-D pressed: quit
                return self.quit()
            except KeyboardInterrupt:
                # Control-C pressed: do nothing
                continue

            try:
                command, arguments = self.input_parser.parse_input(result)

                if command is not None and len(command) > 0:
                    command = command.lower()

                    if command == 'quit' or command == 'exit':
                        self.quit()
                    elif command == 'help':
                        self.help()
                    elif command == 'create':
                        self.do_create(arguments)
                    elif command == 'open':
                        self.do_open(arguments)
                    elif command == 'build':
                        self.do_build(arguments)
                    elif command == 'load_run':
                        self.do_load_n_run(arguments)
                    elif command == 'import':
                        self.do_import(arguments)
                    elif command == 'export':
                        self.do_export(arguments)
                    elif command == 'wallet':
                        self.show_wallet(arguments)
                    elif command == 'send':
                        self.do_send(arguments)
                    elif command == 'sign':
                        self.do_sign(arguments)
                    elif command == 'block':
                        self.show_block(arguments)
                    elif command == 'tx':
                        self.show_tx(arguments)
                    elif command == 'header':
                        self.show_header(arguments)
                    elif command == 'account':
                        self.show_account_state(arguments)
                    elif command == 'asset':
                        self.show_asset_state(arguments)
                    elif command == 'contract':
                        self.show_contract_state(arguments)
                    elif command == 'testinvoke':
                        self.test_invoke_contract(arguments)
                    elif command == 'withdraw_request':
                        self.make_withdraw_request(arguments)
                    elif command == 'withdraw':
                        self.do_withdraw(arguments)
                    elif command == 'notifications':
                        self.do_notifications(arguments)
                    elif command == 'mem':
                        self.show_mem()
                    elif command == 'nodes' or command == 'node':
                        self.show_nodes()
                    elif command == 'state':
                        self.show_state()
                    elif command == 'debugstorage':
                        self.handle_debug_storage(arguments)
                    elif command == 'config':
                        self.configure(arguments)
                    elif command == 'pause':
                        Blockchain.Default().Pause()
                    elif command == 'resume':
                        Blockchain.Default().Resume()

                    elif command is None:
                        print("Please specify a command")
                    else:
                        print("Command %s not found" % command)

            except Exception as e:

                print("Could not execute command: %s" % e)
                traceback.print_stack()
                traceback.print_exc()


def main():
    parser = argparse.ArgumentParser()

    # Network group
    group = parser.add_mutually_exclusive_group()
    group.add_argument("-m", "--mainnet", action="store_true", default=False,
                       help="Use MainNet instead of the default TestNet")
    group.add_argument("-p", "--privnet", nargs="?", metavar="host", const=True, default=False,
                       help="Use a private net instead of the default TestNet, optionally using a custom host (default: 127.0.0.1)")
    group.add_argument("--coznet", action="store_true", default=False,
                       help="Use the CoZ network instead of the default TestNet")
    group.add_argument("-c", "--config", action="store", help="Use a specific config file")

    # Theme
    parser.add_argument("-t", "--set-default-theme", dest="theme",
                        choices=["dark", "light"],
                        help="Set the default theme to be loaded from the config file. Default: 'dark'")

    # Verbose
    parser.add_argument("-v", "--verbose", action="store_true", default=False,
                        help="Show smart-contract events by default")

    # Where to store stuff
    parser.add_argument("--datadir", action="store",
                        help="Absolute path to use for database directories")

    # peers
    parser.add_argument("--maxpeers", action="store", default=5,
                        help="Max peers to use for P2P Joining")

    # Show the neo-python version
    parser.add_argument("--version", action="version",
                        version="neo-python v{version}".format(version=__version__))

    args = parser.parse_args()

    # Setting the datadir must come before setting the network, else the wrong path is checked at net setup.
    if args.datadir:
        settings.set_data_dir(args.datadir)

    # Setup depending on command line arguments. By default, the testnet settings are already loaded.
    if args.config:
        settings.setup(args.config)
    elif args.mainnet:
        settings.setup_mainnet()
    elif args.privnet:
        try:
            settings.setup_privnet(args.privnet)
        except PrivnetConnectionError as e:
            logger.error(str(e))
            return
    elif args.coznet:
        settings.setup_coznet()

    # Logfile settings & setup
    logfile_fn = os.path.join(settings.DATA_DIR_PATH, 'prompt.log')
    logfile_max_bytes = 5e7  # 50 MB
    logfile_backup_count = 3  # 3 logfiles history
    settings.set_logfile(logfile_fn, logfile_max_bytes, logfile_backup_count)

    if args.theme:
        preferences.set_theme(args.theme)

    if args.verbose:
        settings.set_log_smart_contract_events(True)

    if args.maxpeers:
        settings.set_max_peers(args.maxpeers)

    # Instantiate the blockchain and subscribe to notifications
    blockchain = LevelDBBlockchain(settings.chain_leveldb_path)
    Blockchain.RegisterBlockchain(blockchain)

    # Try to set up a notification db
    if NotificationDB.instance():
        NotificationDB.instance().start()

    # Start the prompt interface
    fn_prompt_history = os.path.join(settings.DATA_DIR_PATH, '.prompt.py.history')
    cli = PromptInterface(fn_prompt_history)

    # Run things
#    reactor.suggestThreadPoolSize(15)
    reactor.callInThread(cli.run)
    NodeLeader.Instance().Start()

    # reactor.run() is blocking, until `quit()` is called which stops the reactor.
    reactor.run()

    # After the reactor is stopped, gracefully shutdown the database.
    NotificationDB.close()
    Blockchain.Default().Dispose()
    NodeLeader.Instance().Shutdown()


if __name__ == "__main__":
    main()<|MERGE_RESOLUTION|>--- conflicted
+++ resolved
@@ -930,13 +930,8 @@
 
         session = PromptSession("neo> ",
                                 completer=self.get_completer(),
-<<<<<<< HEAD
-                                history=PromptInterface.history,
-                                get_bottom_toolbar_tokens=self.get_bottom_toolbar,
-=======
                                 history=self.history,
                                 bottom_toolbar=self.get_bottom_toolbar,
->>>>>>> ca816cb0
                                 style=self.token_style,
                                 refresh_interval=3
                                 )
