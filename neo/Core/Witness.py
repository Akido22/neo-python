import binascii
<<<<<<< HEAD

from logzero import logger

from neocore.IO.Mixins import SerializableMixin
=======
from neo.IO.Mixins import SerializableMixin
>>>>>>> b33cf148


class Witness(SerializableMixin):

    InvocationScript = None
    VerificationScript = None

    def __init__(self, invocation_script=bytearray(), verification_script=bytearray()):
        """
        Create an instance.

        Args:
            invocation_script (bytearray): the invocation script.
            verification_script (bytearray): the verification script.

        Throws:
            ValueError: if parameter types are incorrect.
            Exception: if verification_script is a string.
        """
        if not isinstance(invocation_script, (bytearray, bytes)):
            raise ValueError(
                'Invalid invocation_script parameter type: {} is not of type bytearray or bytes'.format(
                    type(invocation_script)))

        if not isinstance(verification_script, (bytearray, bytes)):
            raise ValueError(
                'Invalid verification_script parameter type: {} is not of type bytearray or bytes '.format(
                    type(verification_script)))

        try:
            self.InvocationScript = binascii.unhexlify(invocation_script)
        except binascii.Error:
            self.InvocationScript = invocation_script

        try:
            self.VerificationScript = binascii.unhexlify(verification_script)
        except binascii.Error:
            self.VerificationScript = verification_script

    def Size(self):
        """
        Get the total size in bytes of the object.

        Returns:
            int: size.
        """
        from neo.IO.Helper import Helper as IOHelper
        return IOHelper.GetVarSize(self.InvocationScript) + IOHelper.GetVarSize(self.VerificationScript)

    def Deserialize(self, reader):
        """
        Deserialize full object.

        Args:
            reader(neo.IO.BinaryReader):
        """
        self.InvocationScript = reader.ReadVarBytes()
        self.VerificationScript = reader.ReadVarBytes()

    def Serialize(self, writer):
        """
        Serialize full object.

        Args:
            reader(neo.IO.BinaryReader):
        """
        writer.WriteVarBytes(self.InvocationScript)
        writer.WriteVarBytes(self.VerificationScript)

    def ToJson(self):
        """
        Convert object members to dictionary that can be parsed as JSON.

        Returns:
             dict:
        """
        #        logger.info("invocation %s " % self.InvocationScript)
        data = {
            'invocation': self.InvocationScript.hex(),
            'verification': self.VerificationScript.hex()
        }

        return data<|MERGE_RESOLUTION|>--- conflicted
+++ resolved
@@ -1,12 +1,8 @@
 import binascii
-<<<<<<< HEAD
 
 from logzero import logger
 
 from neocore.IO.Mixins import SerializableMixin
-=======
-from neo.IO.Mixins import SerializableMixin
->>>>>>> b33cf148
 
 
 class Witness(SerializableMixin):
