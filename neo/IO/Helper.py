import importlib
from logzero import logger
from .MemoryStream import MemoryStream, StreamManager
from neocore.IO.BinaryReader import BinaryReader
from neo.Core.TX.Transaction import Transaction
from neo.Blockchain import GetBlockchain


class Helper(object):

    @staticmethod
    def AsSerializableWithType(buffer, class_name):
<<<<<<< HEAD
        """

        Args:
            buffer (BytesIO/bytes): stream to deserialize `class_name` to.
            class_name (str): a full path to the class to be deserialized into. e.g. 'neo.Core.Block.Block'

        Returns:
            object: if deserialization is successful.
            None: if deserialization failed.
        """
=======
>>>>>>> b33cf148
        module = '.'.join(class_name.split('.')[:-1])
        klassname = class_name.split('.')[-1]
        klass = getattr(importlib.import_module(module), klassname)
        mstream = StreamManager.GetStream(buffer)
        reader = BinaryReader(mstream)

        try:
            serializable = klass()
            serializable.Deserialize(reader)
            return serializable
        except Exception as e:
            logger.error("Could not deserialize: %s %s" % (e, class_name))
        finally:
            StreamManager.ReleaseStream(mstream)

        return None

    @staticmethod
    def DeserializeTX(buffer):
        """
        Deserialize the stream into a Transaction object.

        Args:
            buffer (BytesIO): stream to deserialize the Transaction from.

        Returns:
            neo.Core.TX.Transaction:
        """
        mstream = MemoryStream(buffer)
        reader = BinaryReader(mstream)

        tx = Transaction.DeserializeFrom(reader)

        return tx

    @staticmethod
    def GetVarSize(iterator):
        """
        Get length of a variable sized input.

        Args:
            iterator(iterator)

        Returns:
            int: length
        """
        value_len = len(iterator)

        result = value_len
        if (value_len < 0xFD):
            result += 1  # byte
        elif (value_len <= 0xFFF):
            result += 3  # byte + ushort
        else:
            result += 5  # byte + int
        return result<|MERGE_RESOLUTION|>--- conflicted
+++ resolved
@@ -10,7 +10,6 @@
 
     @staticmethod
     def AsSerializableWithType(buffer, class_name):
-<<<<<<< HEAD
         """
 
         Args:
@@ -21,8 +20,7 @@
             object: if deserialization is successful.
             None: if deserialization failed.
         """
-=======
->>>>>>> b33cf148
+
         module = '.'.join(class_name.split('.')[:-1])
         klassname = class_name.split('.')[-1]
         klass = getattr(importlib.import_module(module), klassname)
