--- conflicted
+++ resolved
@@ -192,13 +192,7 @@
             password_new (str): the new to be used password to encrypt the private key.
 
         Returns:
-<<<<<<< HEAD
             bool: whether the password has been changed
-
-=======
-            bool: False, if the old password does not match the current saved password.
-            None: If succesfully changed the password.
->>>>>>> 1f37cea3
         """
         if not self.ValidatePassword(password_old):
             return False
@@ -288,12 +282,7 @@
             decrypted (byte string): the plaintext to be encrypted.
 
         Returns:
-<<<<<<< HEAD
             bytes: the ciphertext.
-
-=======
-            byte string: the ciphertext.
->>>>>>> 1f37cea3
         """
         aes = AES.new(self._master_key, AES.MODE_CBC, self._iv)
         return aes.encrypt(decrypted)
@@ -306,12 +295,7 @@
             encrypted_private_key (byte string): the ciphertext to be decrypted.
 
         Returns:
-<<<<<<< HEAD
             bytes: the ciphertext.
-
-=======
-            byte string: the ciphertext.
->>>>>>> 1f37cea3
         """
         aes = AES.new(self._master_key, AES.MODE_CBC, self._iv)
         return aes.decrypt(encrypted_private_key)
@@ -329,12 +313,7 @@
         Returns:
             tuple:
                 bool: True if address removed, False otherwise.
-<<<<<<< HEAD
                 list: a list of any ``neo.Wallet.Coin`` objects to be removed from the wallet.
-
-=======
-                list: TODO: unclear wat `coins_to_remove` represents. returns empty list in testcases.
->>>>>>> 1f37cea3
         """
         coin_keys_toremove = []
         coins_to_remove = []
@@ -523,13 +502,7 @@
             public_key_hash (UInt160): a public key hash to get the KeyPair for.
 
         Returns:
-<<<<<<< HEAD
             KeyPair: If successful, the KeyPair belonging to the public key hash, otherwise None
-
-=======
-            KeyPair: If successful, the KeyPair belonging to the public key hash.
-            None: If unsuccessful
->>>>>>> 1f37cea3
         """
         if public_key_hash.ToBytes() in self._keys.keys():
             return self._keys[public_key_hash.ToBytes()]
@@ -543,13 +516,7 @@
             script_hash (UInt160): a bytearray (len 20) representing the public key.
 
         Returns:
-<<<<<<< HEAD
             KeyPair: If successful, the KeyPair belonging to the public key hash, otherwise None
-
-=======
-            KeyPair: If successful, the KeyPair belonging to the public key hash.
-            None: If unsuccessful
->>>>>>> 1f37cea3
         """
         contract = self.GetContract(script_hash)
         if contract:
@@ -964,12 +931,7 @@
             script_hash (UInt160): a bytearray (len 20).
 
         Returns:
-<<<<<<< HEAD
             Contract: if a contract was found matching the provided script hash, otherwise None
-=======
-            Contract: if a contract was found matching the provided script hash.
-            None: if no contract was found matching the provided script hash.
->>>>>>> 1f37cea3
         """
         if script_hash.ToBytes() in self._contracts.keys():
             return self._contracts[script_hash.ToBytes()]
@@ -1103,14 +1065,7 @@
             tx (Transaction): The transaction that has been made by this wallet
 
         Returns:
-<<<<<<< HEAD
             bool: True is successfully processes, otherwise False if input is not in the coin list, already spent or not confirmed.
-
-=======
-            bool:
-                True is successfully saved TODO:<where?>
-                False if input is not in the coin list, already spent or not confirmed.
->>>>>>> 1f37cea3
         """
         coins = self.GetCoins()
         changed = []
